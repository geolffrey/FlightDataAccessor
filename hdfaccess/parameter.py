--- conflicted
+++ resolved
@@ -1,13 +1,14 @@
-<<<<<<< HEAD
-from analysis.library import align # WARNING: Circular dependency
-=======
+#-------------------------------------------------------------------------------
+# Parameter container Class
+# =========================
 '''
 Parameter container class.
 '''
 
 import numpy as np
 
->>>>>>> bebfa1eb
+from analysis.library import align # WARNING: Circular dependency
+
 
 class Parameter(object):
     def __init__(self, name, array=np.ma.masked_array([]), frequency=1, offset=0):
