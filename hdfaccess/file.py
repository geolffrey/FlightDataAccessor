import os
import re
import logging
import numpy as np
import h5py
try:
    import json
except ImportError:
    import simplejson as json

from utilities.filesystem_tools import pretty_size

from hdfaccess.parameter import Parameter


class hdf_file(object):    # rare case of lower case?!
    """ usage example:
    with hdf_file('path/to/file.hdf5') as hdf:
        print hdf['Altitude AAL']['data'][:20]
        
    # bits of interest
    hdf['series']['Altitude AAL']['levels']['1'] (Float array)
    hdf['series']['Altitude AAL']['data'] (Float array)
    hdf['series']['Altitude AAL']['mask'] (Bool list)
    hdf['series']['Altitude AAL'].attrs['limits'] (json)
    """
    # HDF file settings should be consistent, therefore hardcoding defaults.
    DATASET_KWARGS = {'compression': 'gzip', 'compression_opts': 3}
    
    def __repr__(self):
        '''
        Q: What else should be displayed?
        '''
        size = pretty_size(os.path.getsize(self.hdf.filename))
        return '%s %s (%d parameters)' % (self.hdf.filename, size, len(self))
    
    def __str__(self):
        return self.__repr__()
    
<<<<<<< HEAD
    def __init__(self, file_path_or_obj):
        '''
        :param file_path_or_obj: Can be either the path to an HDF file or an already opened HDF file object.
        :type file_path_or_obj: str or h5py.File
        '''
        if isinstance(file_path_or_obj, h5py.File):
            self.hdf = file_path_or_obj
            if self.hdf.mode != 'r+':
                raise ValueError("hdf_file requires mode 'r+'.")
            self.file_path = self.hdf.filename
        else:
            self.file_path = file_path_or_obj
            self.hdf = h5py.File(self.file_path, 'r+')
        
        self.attrs = self.hdf.attrs
=======
    def __init__(self, file_path, cache_param_list=[]):
        """
        :param file_path: Path to HDF file
        :param cache_param_list: Names of parameters to cache where accessed
        """
        self.file_path = file_path
        self.hdf = h5py.File(self.file_path, 'r+')
>>>>>>> 59e5e0e9
        rfc = self.hdf.attrs.get('reliable_frame_counter', 0)
        self.reliable_frame_counter = rfc == 1
        # cache keys as accessing __iter__ on hdf groups is v.slow
        self._keys_cache = None
        # cache parameters that are used often
        self._params_cache = {}
        # this is the list of parameters to cache
        self.cache_param_list = cache_param_list
                
    def __enter__(self):
        '''
        HDF file is opened on __init__.
        '''
        return self

    def __exit__(self, a_type, value, traceback):
        self.close()
        
    def __getitem__(self, key):
        '''
        Allows for dictionary access: hdf['Altitude AAL'][:30]
        '''
        return self.get_param(key)
        
    def __setitem__(self, key, param):
        """ Allows for: hdf['Altitude AAL'] = np.ma.array()
        """
        assert key == param.name
        return self.set_param(param)
    
    def iteritems(self):
        """
        """
        for param_name in self.keys():
            yield param_name, self[param_name]
        
    def __contains__(self, key):
        """check if the key exists"""
        return key in self.keys()
    
    def __len__(self):
        '''
        Number of parameter groups within the series group.
        
        :returns: Number of parameters.
        :rtype: int
        '''
        return len(self.hdf['series'])
    
    def keys(self):
        '''
        Parameter group names within the series group.
        
        :returns: List of parameter names.
        :rtype: list of str
        '''
        if not self._keys_cache:
            self._keys_cache = sorted(self.hdf['series'].keys())
        return self._keys_cache
    get_param_list = keys
    
    def close(self):
        self.hdf.flush() # Q: required?
        self.hdf.close()

    @property
    def duration(self):
        duration = self.hdf.attrs.get('duration')
        return float(duration) if duration else None
            
    @duration.setter
    def duration(self, duration):
        if duration is None: # Cannot store None as an HDF attribute.
            if 'duration' in self.hdf.attrs:
                del self.hdf.attrs['duration']
        else:
            self.hdf.attrs['duration'] = duration
        
    def search(self, term):
        '''
        Searches for partial matches of term within keys.
        '''
        return sorted(filter(lambda x: term.upper() in x.upper(), self.keys()))
        
    
    def get_params(self, param_names=None):
        '''
        Returns params that are available, `ignores` those that aren't.
    
        :param param_names: Parameters to return, if None returns all parameters
        :type param_names: list of str or None
        :returns: Param name to Param object dict
        :rtype: dict
        '''
        if param_names is None:
            param_names = self.keys()
        param_name_to_obj = {}
        for name in param_names:
            try:
                param_name_to_obj[name] = self[name]
            except KeyError:
                pass # ignore parameters that aren't available
        return param_name_to_obj

    def get_param(self, name):
        '''
        name e.g. "Heading"
        Returns a masked_array. If 'mask' is stored it will be the mask of the
        returned masked_array, otherwise it will be False.
        
        :param name: Name of parameter with 'series'.
        :type name: str
        :returns: Parameter object containing HDF data and attrs.
        :rtype: Parameter
        '''
        if name in self._params_cache:
            logging.debug("Retrieving param '%s' from HDF cache", name)
            return self._params_cache[name]
        if name not in self:
            # catch exception otherwise HDF will crash and close
            raise KeyError("%s" % name)
        param_group = self.hdf['series'][name]
        data = param_group['data']
        mask = param_group.get('mask', False)
        array = np.ma.masked_array(data, mask=mask)
        kwargs = {}
        if 'frequency' in param_group.attrs:
            kwargs['frequency'] = param_group.attrs['frequency']
        if 'latency' in param_group.attrs:
            # Differing terms: latency is known internally as frame offset.
            kwargs['offset'] = param_group.attrs['latency']
        if 'arinc_429' in param_group.attrs:
            kwargs['arinc_429'] = param_group.attrs['arinc_429']
        if 'units' in param_group.attrs:
            kwargs['units'] = param_group.attrs['units']
<<<<<<< HEAD
        if 'description' in param_group.attrs:
            kwargs['description'] = param_group.attrs['description']
        return Parameter(name, array, **kwargs)
=======
        p = Parameter(name, array, **kwargs)
        # add to cache if required
        if name in self.cache_param_list:
            self._params_cache[name] = p
        return p
>>>>>>> 59e5e0e9
    
    def get(self, name, default=None):
        """
        Dictionary like .get operator
        """
        try:
            return self.get_param(name)
        except KeyError:
            return default
    
    def get_or_create(self, param_name):
        # Either get or create parameter.
        if param_name in self:
            param_group = self.hdf['series'][param_name]
        else:
            # invalidate cache of keys
            self._keys_cache = None
            param_group = self.hdf['series'].create_group(param_name)
            param_group.attrs['name'] = param_name
        return param_group

    def set_param(self, param):
        '''
        Store parameter and associated attributes on the HDF file.
        
        Parameter.name canot contain forward slashes as they are used as an
        HDF identifier which supports filesystem-style indexing, e.g.
        '/series/CAS'.
        
        :param param: Parameter like object with attributes name (must not contain forward slashes), array. 
        :param array: Array containing data and potentially a mask for the data.
        :type array: np.array or np.ma.masked_array
        '''
        if param.name in self.cache_param_list:
            logging.debug("Storing parameter '%s' in HDF cache", param.name)
            self._params_cache[param.name] = param
        # Allow both arrays and masked_arrays.
        if hasattr(param.array, 'mask'):
            array = param.array
        else:
            array = np.ma.masked_array(param.array, mask=False)
            
        param_group = self.get_or_create(param.name)
        if 'data' in param_group:
             # Dataset must be deleted before recreation.
            del param_group['data']
        dataset = param_group.create_dataset('data', data=array.data, 
                                             **self.DATASET_KWARGS)
        if 'mask' in param_group:
            # Existing mask will no longer reflect the new data.
            del param_group['mask']
        mask = np.ma.getmaskarray(array)
        mask_dataset = param_group.create_dataset('mask', data=mask,
                                                  **self.DATASET_KWARGS)
        # Set parameter attributes
        param_group.attrs['supf_offset'] = param.offset
        param_group.attrs['frequency'] = param.frequency
        # None values for arinc_429 and units cannot be stored within the
        # HDF file as an attribute.
        if hasattr(param, 'arinc_429') and param.arinc_429 is not None:
            param_group.attrs['arinc_429'] = param.arinc_429
        if hasattr(param, 'units') and param.units is not None:
            param_group.attrs['units'] = param.units
        description = param.description if hasattr(param, 'description') else ''
        param_group.attrs['description'] = description
        #TODO: param_group.attrs['available_dependencies'] = param.available_dependencies
        #TODO: Possible to store validity percentage upon name.attrs
    
    def set_param_limits(self, name, limits):
        '''
        Stores limits for a parameter in JSON format.
        
        :param name: Parameter name
        :type name: str
        :param limits: Operating limits storage
        :type limits: dict
        '''
        param_group = self.get_or_create(name)
        param_group.attrs['limits'] = json.dumps(limits)
        
    def get_param_limits(self, name):
        '''
        Returns a parameter's operating limits stored within the groups
        'limits' attribute. Decodes limits from JSON into dict.
        
        :param name: Parameter name
        :type name: str
        :returns: Parameter operating limits or None if 'limits' attribute does not exist.
        :rtype: dict or None
        :raises KeyError: If parameter name does not exist within the HDF file.
        '''
        if name not in self:
            # Do not try to retrieve a non-existing group within the HDF 
            # otherwise h5py.File object will crash and close.
            raise KeyError("%s" % name)
        limits = self.hdf['series'][name].attrs.get('limits')
        return json.loads(limits) if limits else None
    
    def get_matching(self, regex_str):
        '''
        Get parameters with names matching regex_str.
        
        :param regex_str: Regex to match against parameters.
        :type regex_str: str
        :returns: Parameters which match regex_str.
        :rtype: list of Parameter
        '''
        compiled_regex = re.compile(regex_str)
        param_names = filter(compiled_regex.match, self.keys())
        return [self[param_name] for param_name in param_names]


def print_hdf_info(hdf_file):
    hdf_file = hdf_file.hdf
    series = hdf_file['series']
    # IOLA
    # 8.0
    if 'Time' in series:
        print 'Tailmark:', hdf_file.attrs['tailmark']
        print 'Start Time:', hdf_file.attrs['starttime']
        print 'End Time:', hdf_file.attrs['endtime']
    
    for group_name, group in series.iteritems():
        print '[%s]' % group_name
        print 'Frequency:', group.attrs['frequency']
        print group.attrs.items()
        # IOLA's latency is our frame offset.
        print 'Offset:', group.attrs['latency']
        print 'Number of recorded values:', len(group['data'])
    #param_series = hdf_file['series'][parameter]
    #data = param_series['data']


if __name__ == '__main__':
    import sys
    print_hdf_info(hdf_file(sys.argv[1]))
    sys.exit()
    file_path = 'AnalysisEngine/resources/data/hdf5/flight_1626325.hdf5'    
    with hdf_file(file_path) as hdf:
        print_hdf_info(hdf)
        
    hdf = h5py.File(
        'AnalysisEngine/resources/data/hdf5/flight_1626326.hdf5', 'w')
    hdf['series']['Altitude AAL'].attrs['limits'] = {'min':0,  'max':50000}
    <|MERGE_RESOLUTION|>--- conflicted
+++ resolved
@@ -37,9 +37,10 @@
     def __str__(self):
         return self.__repr__()
     
-<<<<<<< HEAD
-    def __init__(self, file_path_or_obj):
-        '''
+    def __init__(self, file_path_or_obj, cache_param_list=[]):
+        '''
+        :param cache_param_list: Names of parameters to cache where accessed
+        :type cache_param_list: list of str
         :param file_path_or_obj: Can be either the path to an HDF file or an already opened HDF file object.
         :type file_path_or_obj: str or h5py.File
         '''
@@ -53,15 +54,6 @@
             self.hdf = h5py.File(self.file_path, 'r+')
         
         self.attrs = self.hdf.attrs
-=======
-    def __init__(self, file_path, cache_param_list=[]):
-        """
-        :param file_path: Path to HDF file
-        :param cache_param_list: Names of parameters to cache where accessed
-        """
-        self.file_path = file_path
-        self.hdf = h5py.File(self.file_path, 'r+')
->>>>>>> 59e5e0e9
         rfc = self.hdf.attrs.get('reliable_frame_counter', 0)
         self.reliable_frame_counter = rfc == 1
         # cache keys as accessing __iter__ on hdf groups is v.slow
@@ -69,7 +61,7 @@
         # cache parameters that are used often
         self._params_cache = {}
         # this is the list of parameters to cache
-        self.cache_param_list = cache_param_list
+        self.cache_param_list = cache_param_list        
                 
     def __enter__(self):
         '''
@@ -190,24 +182,22 @@
         kwargs = {}
         if 'frequency' in param_group.attrs:
             kwargs['frequency'] = param_group.attrs['frequency']
-        if 'latency' in param_group.attrs:
-            # Differing terms: latency is known internally as frame offset.
+        # Backwards compatibility. Q: When can this be removed?
+        if 'supf_offset' in param_group.attrs:
+            kwargs['offset'] = param_group.attrs['supf_offset']
+        elif 'latency' in param_group.attrs:
             kwargs['offset'] = param_group.attrs['latency']
         if 'arinc_429' in param_group.attrs:
             kwargs['arinc_429'] = param_group.attrs['arinc_429']
         if 'units' in param_group.attrs:
             kwargs['units'] = param_group.attrs['units']
-<<<<<<< HEAD
         if 'description' in param_group.attrs:
             kwargs['description'] = param_group.attrs['description']
-        return Parameter(name, array, **kwargs)
-=======
         p = Parameter(name, array, **kwargs)
         # add to cache if required
         if name in self.cache_param_list:
             self._params_cache[name] = p
         return p
->>>>>>> 59e5e0e9
     
     def get(self, name, default=None):
         """
@@ -334,8 +324,7 @@
         print '[%s]' % group_name
         print 'Frequency:', group.attrs['frequency']
         print group.attrs.items()
-        # IOLA's latency is our frame offset.
-        print 'Offset:', group.attrs['latency']
+        print 'Offset:', group.attrs['supf_offset']
         print 'Number of recorded values:', len(group['data'])
     #param_series = hdf_file['series'][parameter]
     #data = param_series['data']
