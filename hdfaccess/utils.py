--- conflicted
+++ resolved
@@ -1,9 +1,12 @@
+import logging
 import math
 import shutil
 import numpy as np
 import h5py
 
 from hdfaccess.file import hdf_file
+
+from utilities.filesystem_tools import copy_file
 
 def concat_hdf(hdf_paths, dest=None):
     '''
@@ -21,28 +24,40 @@
     :return: path to concatenated hdf file.
     :rtype: str
     '''
-    param_name_to_arrays = {}
-    for hdf_path in hdf_paths:
-        with h5py.File(hdf_path, 'r') as hdf:
-            for param_name, param_group in hdf['series'].iteritems():
-                try:
-                    param_name_to_arrays[param_name].append(param_group['data'][:])
-                except KeyError:
-                    param_name_to_arrays[param_name] = [param_group['data'][:]]
+    # copy hdf to temp area to build upon
+    hdf_master_path = copy_file(hdf_paths[0])
+    
+    with hdf_file(hdf_master_path) as hdf_master:
+        master_keys = hdf_master.keys()
+        for hdf_path in hdf_paths[1:]:
+            with hdf_file(hdf_path) as hdf:
+                # check that all parameters match (avoids mismatching array lengths)
+                param_keys = hdf.keys()
+                assert set(param_keys) == set(master_keys)
+                logging.debug("Copying parameters from file %s", hdf_path)
+                for param_name in param_keys:
+                    param = hdf[param_name]
+                    master_param = hdf_master[param_name]
+                    assert param.frequency == master_param.frequency
+                    assert param.offset == master_param.offset
+                    assert param.units == master_param.units
+                    # join arrays together
+                    master_param.array = np.ma.concatenate(
+                        (master_param.array, param.array))
+                    # re-save parameter
+                    hdf_master[param_name] = master_param
+                # extend the master's duration
+                hdf_master.duration += hdf.duration
+            #endwith
+            logging.debug("Completed extending parameters from %s", hdf_path)    
+        #endfor
+    #endwith
+    
     if dest:
-        # Copy first file in hdf_paths so that the concatenated file includes
-        # non-series data. XXX: Is there a simple way to do this with h5py?
-        shutil.copy(hdf_paths[0], dest)
-        
+        shutil.move(hdf_master_path, dest)
+        return dest
     else:
-        dest = hdf_paths[0]
-    with h5py.File(dest, 'r+') as dest_hdf:
-        for param_name, array_list in param_name_to_arrays.iteritems():
-            concat_array = np.concatenate(array_list)
-            param_group = dest_hdf['series'][param_name]
-            del param_group['data']
-            param_group.create_dataset("data", data=concat_array, maxshape=(len(concat_array),))
-    return dest
+        return hdf_master_path
 
 
 def strip_hdf(hdf_path, params_to_keep, dest):
@@ -95,6 +110,7 @@
     
     supf_start_secs = segment.start
     supf_stop_secs = segment.stop
+    
     if supf_boundary:
         if segment.start:
             supf_start_secs = (int(segment.start) / 64) * 64
@@ -106,22 +122,26 @@
                 # following superframe.
                 supf_stop_secs += 64
                 
-    duration = supf_stop_secs - supf_start_secs
+    if supf_start_secs is None and supf_stop_secs is None:
+        logging.debug("Segment is not being sliced, nothing to do")
+        return dest
+                
+    with hdf_file(dest) as hdf:
+        if supf_start_secs is None:
+            segment_duration = supf_stop_secs
+        elif supf_stop_secs is None:
+            segment_duration = hdf.duration - supf_start_secs
+        else:
+            segment_duration = supf_stop_secs - supf_start_secs
         
-<<<<<<< HEAD
-    #with h5py.File(hdf_path, 'r') as hdf:
-    with hdf_file(dest) as hdf:
+        if hdf.duration == segment_duration:
+            logging.debug("Segment duration is equal to whole duration, nothing to do")
+            return dest
+        else:
+            hdf.duration = segment_duration
+            
         for param_name in hdf.keys():
             param = hdf[param_name]
-=======
-    with h5py.File(hdf_path, 'r') as hdf_file:
-        for param_name, param_group in hdf_file['series'].iteritems():
-            print param_name
-            data = param_group['data']
-            mask = param_group['mask']
-            frequency = param_group.attrs['frequency']
->>>>>>> b882e1ed
-            
             if supf_boundary:
                 if ((param.hz * 64) % 1) != 0:
                     raise ValueError("Parameter '%s' does not record a consistent "
@@ -140,43 +160,15 @@
                     supf_stop_index = len(param.array)
                     param_stop_index = supf_stop_index
             
-                param.aray = param.array[supf_start_index:supf_stop_index]
+                param.array = param.array[supf_start_index:supf_stop_index]
                 # Mask data outside of split.
                 param.array[:param_start_index] = np.ma.masked
                 param.array[param_stop_index:] = np.ma.masked
             else:
-<<<<<<< HEAD
                 start = int(segment.start * param.hz) if segment.start else 0
                 stop = int(math.ceil(segment.stop * param.hz)) if segment.stop else len(param.array)
                 param.array = param.array[start:stop]
             # save modified parameter back to file
             hdf[param_name] = param
-        
-            if not duration and param.hz == 1:
-                # Source duration from a 1Hz parameter.
-                duration = len(segment_data)
-=======
-                start = int(segment.start * frequency) if segment.start else 0
-                stop = int(math.ceil(segment.stop * frequency)) if segment.stop else len(data)
-                segment_data = data[start:stop]
-                segment_mask = mask[start:stop]                
-            
-            param_name_to_array[param_name] = (segment_data, segment_mask)
-            #if not duration and frequency == 1:
-                ## Source duration from a 1Hz parameter.
-                #duration = len(segment_data)
->>>>>>> b882e1ed
-    
-    with h5py.File(dest, 'r+') as hdf:
-        for param_name, arrays in param_name_to_array.iteritems():
-            data, mask = arrays
-            param_group = hdf['series'][param_name]
-            del param_group['data']
-            param_group.create_dataset("data", data=data,
-                                       maxshape=(len(data),))
-            del param_group['mask']
-            param_group.create_dataset("mask", data=mask,
-                                       maxshape=(len(mask),))
-        hdf.attrs['duration'] = duration
     
     return dest